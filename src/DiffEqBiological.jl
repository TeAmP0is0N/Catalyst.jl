--- conflicted
+++ resolved
@@ -16,13 +16,9 @@
 using LinearAlgebra
 using Plots
 
-<<<<<<< HEAD
-const ExprValues = Union{Expr,Symbol,Float64,Int}
-=======
 import Base: (==)
 
-const ExprValues = Union{Expr,Symbol,Float64,Int}                   
->>>>>>> 3d9138cc
+const ExprValues = Union{Expr,Symbol,Float64,Int}
 
 include("reaction_network.jl")
 include("maketype.jl")
